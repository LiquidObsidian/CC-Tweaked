/*
 * This file is part of ComputerCraft - http://www.computercraft.info
 * Copyright Daniel Ratcliffe, 2011-2019. Do not distribute without permission.
 * Send enquiries to dratcliffe@gmail.com
 */

package dan200.computercraft.client.gui;

import dan200.computercraft.ComputerCraft;
import dan200.computercraft.client.gui.widgets.WidgetTerminal;
import dan200.computercraft.client.gui.widgets.WidgetWrapper;
import dan200.computercraft.shared.computer.blocks.TileComputer;
import dan200.computercraft.shared.computer.core.ClientComputer;
import dan200.computercraft.shared.computer.core.ComputerFamily;
import dan200.computercraft.shared.computer.inventory.ContainerComputer;
import net.minecraft.client.gui.inventory.GuiContainer;
import net.minecraft.client.renderer.GlStateManager;
import net.minecraft.inventory.Container;
import net.minecraft.util.ResourceLocation;

public class GuiComputer extends GuiContainer
{
<<<<<<< HEAD
    private static final ResourceLocation BACKGROUND_NORMAL = new ResourceLocation( "computercraft", "textures/gui/corners_normal.png" );
    private static final ResourceLocation BACKGROUND_ADVANCED = new ResourceLocation( "computercraft", "textures/gui/corners_advanced.png" );
    private static final ResourceLocation BACKGROUND_COMMAND = new ResourceLocation( "computercraft", "textures/gui/corners_command.png" );
=======
    public static final ResourceLocation BACKGROUND_NORMAL = new ResourceLocation( ComputerCraft.MOD_ID, "textures/gui/corners.png" );
    public static final ResourceLocation BACKGROUND_ADVANCED = new ResourceLocation( ComputerCraft.MOD_ID, "textures/gui/corners_advanced.png" );
    public static final ResourceLocation BACKGROUND_COMMAND = new ResourceLocation( ComputerCraft.MOD_ID, "textures/gui/corners_command.png" );
    public static final ResourceLocation BACKGROUND_COLOUR = new ResourceLocation( ComputerCraft.MOD_ID, "textures/gui/corners_colour.png" );
>>>>>>> 6b81bcf3

    private final ComputerFamily m_family;
    private final ClientComputer m_computer;
    private final int m_termWidth;
    private final int m_termHeight;

    private WidgetTerminal terminal;
    private WidgetWrapper terminalWrapper;

    public GuiComputer( Container container, ComputerFamily family, ClientComputer computer, int termWidth, int termHeight )
    {
        super( container );
        m_family = family;
        m_computer = computer;
        m_termWidth = termWidth;
        m_termHeight = termHeight;
        terminal = null;
    }

    public GuiComputer( TileComputer computer )
    {
        this(
            new ContainerComputer( computer ),
            computer.getFamily(),
            computer.createClientComputer(),
            ComputerCraft.terminalWidth_computer,
            ComputerCraft.terminalHeight_computer
        );
    }

    @Override
    protected void initGui()
    {
        mc.keyboardListener.enableRepeatEvents( true );

        int termPxWidth = m_termWidth * FixedWidthFontRenderer.FONT_WIDTH;
        int termPxHeight = m_termHeight * FixedWidthFontRenderer.FONT_HEIGHT;

        xSize = termPxWidth + 4 + 24;
        ySize = termPxHeight + 4 + 24;

        super.initGui();

        terminal = new WidgetTerminal( mc, () -> m_computer, m_termWidth, m_termHeight, 2, 2, 2, 2 );
        terminalWrapper = new WidgetWrapper( terminal, 2 + 12 + guiLeft, 2 + 12 + guiTop, termPxWidth, termPxHeight );

        children.add( terminalWrapper );
        setFocused( terminalWrapper );
    }

    @Override
    public void onGuiClosed()
    {
        super.onGuiClosed();
        children.remove( terminal );
        terminal = null;
        mc.keyboardListener.enableRepeatEvents( false );
    }

    @Override
    public void tick()
    {
        super.tick();
        terminal.update();
    }

    @Override
    public void drawGuiContainerBackgroundLayer( float partialTicks, int mouseX, int mouseY )
    {
        // Work out where to draw
        int startX = terminalWrapper.getX() - 2;
        int startY = terminalWrapper.getY() - 2;
        int endX = startX + terminalWrapper.getWidth() + 4;
        int endY = startY + terminalWrapper.getHeight() + 4;

        // Draw terminal
        terminal.draw( terminalWrapper.getX(), terminalWrapper.getY() );

        // Draw a border around the terminal
        GlStateManager.color4f( 1.0f, 1.0f, 1.0f, 1.0f );
        switch( m_family )
        {
            case Normal:
            default:
                mc.getTextureManager().bindTexture( BACKGROUND_NORMAL );
                break;
            case Advanced:
                mc.getTextureManager().bindTexture( BACKGROUND_ADVANCED );
                break;
            case Command:
                mc.getTextureManager().bindTexture( BACKGROUND_COMMAND );
                break;
        }

        drawTexturedModalRect( startX - 12, startY - 12, 12, 28, 12, 12 );
        drawTexturedModalRect( startX - 12, endY, 12, 40, 12, 12 );
        drawTexturedModalRect( endX, startY - 12, 24, 28, 12, 12 );
        drawTexturedModalRect( endX, endY, 24, 40, 12, 12 );

        drawTexturedModalRect( startX, startY - 12, 0, 0, endX - startX, 12 );
        drawTexturedModalRect( startX, endY, 0, 12, endX - startX, 12 );

        drawTexturedModalRect( startX - 12, startY, 0, 28, 12, endY - startY );
        drawTexturedModalRect( endX, startY, 36, 28, 12, endY - startY );
    }

    @Override
    public void render( int mouseX, int mouseY, float partialTicks )
    {
        drawDefaultBackground();
        super.render( mouseX, mouseY, partialTicks );
        renderHoveredToolTip( mouseX, mouseY );
    }

    @Override
    public boolean mouseDragged( double x, double y, int button, double deltaX, double deltaY )
    {
        return (getFocused() != null && getFocused().mouseDragged( x, y, button, deltaX, deltaY ))
            || super.mouseDragged( x, y, button, deltaX, deltaY );
    }

    @Override
    public boolean mouseReleased( double x, double y, int button )
    {
        return (getFocused() != null && getFocused().mouseReleased( x, y, button ))
            || super.mouseReleased( x, y, button );
    }
}<|MERGE_RESOLUTION|>--- conflicted
+++ resolved
@@ -20,16 +20,10 @@
 
 public class GuiComputer extends GuiContainer
 {
-<<<<<<< HEAD
-    private static final ResourceLocation BACKGROUND_NORMAL = new ResourceLocation( "computercraft", "textures/gui/corners_normal.png" );
-    private static final ResourceLocation BACKGROUND_ADVANCED = new ResourceLocation( "computercraft", "textures/gui/corners_advanced.png" );
-    private static final ResourceLocation BACKGROUND_COMMAND = new ResourceLocation( "computercraft", "textures/gui/corners_command.png" );
-=======
-    public static final ResourceLocation BACKGROUND_NORMAL = new ResourceLocation( ComputerCraft.MOD_ID, "textures/gui/corners.png" );
+    public static final ResourceLocation BACKGROUND_NORMAL = new ResourceLocation( ComputerCraft.MOD_ID, "textures/gui/corners_normal.png" );
     public static final ResourceLocation BACKGROUND_ADVANCED = new ResourceLocation( ComputerCraft.MOD_ID, "textures/gui/corners_advanced.png" );
     public static final ResourceLocation BACKGROUND_COMMAND = new ResourceLocation( ComputerCraft.MOD_ID, "textures/gui/corners_command.png" );
     public static final ResourceLocation BACKGROUND_COLOUR = new ResourceLocation( ComputerCraft.MOD_ID, "textures/gui/corners_colour.png" );
->>>>>>> 6b81bcf3
 
     private final ComputerFamily m_family;
     private final ClientComputer m_computer;
