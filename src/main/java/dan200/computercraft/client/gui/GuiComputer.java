--- conflicted
+++ resolved
@@ -23,16 +23,10 @@
 
 public class GuiComputer<T extends Container> extends AbstractContainerScreen<T>
 {
-<<<<<<< HEAD
-    private static final Identifier BACKGROUND_NORMAL = new Identifier( "computercraft", "textures/gui/corners_normal.png" );
-    private static final Identifier BACKGROUND_ADVANCED = new Identifier( "computercraft", "textures/gui/corners_advanced.png" );
-    private static final Identifier BACKGROUND_COMMAND = new Identifier( "computercraft", "textures/gui/corners_command.png" );
-=======
-    public static final ResourceLocation BACKGROUND_NORMAL = new ResourceLocation( ComputerCraft.MOD_ID, "textures/gui/corners_normal.png" );
-    public static final ResourceLocation BACKGROUND_ADVANCED = new ResourceLocation( ComputerCraft.MOD_ID, "textures/gui/corners_advanced.png" );
-    public static final ResourceLocation BACKGROUND_COMMAND = new ResourceLocation( ComputerCraft.MOD_ID, "textures/gui/corners_command.png" );
-    public static final ResourceLocation BACKGROUND_COLOUR = new ResourceLocation( ComputerCraft.MOD_ID, "textures/gui/corners_colour.png" );
->>>>>>> 18aee022
+    public static final Identifier BACKGROUND_NORMAL = new Identifier( ComputerCraft.MOD_ID, "textures/gui/corners_normal.png" );
+    public static final Identifier BACKGROUND_ADVANCED = new Identifier( ComputerCraft.MOD_ID, "textures/gui/corners_advanced.png" );
+    public static final Identifier BACKGROUND_COMMAND = new Identifier( ComputerCraft.MOD_ID, "textures/gui/corners_command.png" );
+    public static final Identifier BACKGROUND_COLOUR = new Identifier( ComputerCraft.MOD_ID, "textures/gui/corners_colour.png" );
 
     private final ComputerFamily m_family;
     private final ClientComputer m_computer;
@@ -129,23 +123,13 @@
                 break;
         }
 
-<<<<<<< HEAD
         blit( startX - 12, startY - 12, 12, 28, 12, 12 );
-        blit( startX - 12, endY, 12, 40, 12, 16 );
+        blit( startX - 12, endY, 12, 40, 12, 12 );
         blit( endX, startY - 12, 24, 28, 12, 12 );
-        blit( endX, endY, 24, 40, 12, 16 );
+        blit( endX, endY, 24, 40, 12, 12 );
 
         blit( startX, startY - 12, 0, 0, endX - startX, 12 );
-        blit( startX, endY, 0, 12, endX - startX, 16 );
-=======
-        drawTexturedModalRect( startX - 12, startY - 12, 12, 28, 12, 12 );
-        drawTexturedModalRect( startX - 12, endY, 12, 40, 12, 12 );
-        drawTexturedModalRect( endX, startY - 12, 24, 28, 12, 12 );
-        drawTexturedModalRect( endX, endY, 24, 40, 12, 12 );
-
-        drawTexturedModalRect( startX, startY - 12, 0, 0, endX - startX, 12 );
-        drawTexturedModalRect( startX, endY, 0, 12, endX - startX, 12 );
->>>>>>> 18aee022
+        blit( startX, endY, 0, 12, endX - startX, 12 );
 
         blit( startX - 12, startY, 0, 28, 12, endY - startY );
         blit( endX, startY, 36, 28, 12, endY - startY );
