/*
 * This file is part of ComputerCraft - http://www.computercraft.info
 * Copyright Daniel Ratcliffe, 2011-2017. Do not distribute without permission.
 * Send enquiries to dratcliffe@gmail.com
 */

package dan200.computercraft.client.render;

import dan200.computercraft.api.turtle.ITurtleUpgrade;
import dan200.computercraft.api.turtle.TurtleSide;
import dan200.computercraft.shared.computer.core.ComputerFamily;
import dan200.computercraft.shared.turtle.blocks.TileTurtle;
import dan200.computercraft.shared.turtle.entity.TurtleVisionCamera;
import dan200.computercraft.shared.util.Holiday;
import dan200.computercraft.shared.util.HolidayUtil;
import net.minecraft.block.state.IBlockState;
import net.minecraft.client.Minecraft;
import net.minecraft.client.gui.FontRenderer;
import net.minecraft.client.renderer.BufferBuilder;
import net.minecraft.client.renderer.GlStateManager;
import net.minecraft.client.renderer.Tessellator;
import net.minecraft.client.renderer.block.model.BakedQuad;
import net.minecraft.client.renderer.block.model.IBakedModel;
import net.minecraft.client.renderer.block.model.ModelManager;
import net.minecraft.client.renderer.block.model.ModelResourceLocation;
import net.minecraft.client.renderer.entity.RenderManager;
import net.minecraft.client.renderer.texture.TextureMap;
import net.minecraft.client.renderer.tileentity.TileEntitySpecialRenderer;
import net.minecraft.client.renderer.vertex.DefaultVertexFormats;
import net.minecraft.client.renderer.vertex.VertexFormat;
import net.minecraft.entity.Entity;
import net.minecraft.util.EnumFacing;
import net.minecraft.util.ResourceLocation;
import net.minecraft.util.math.BlockPos;
import net.minecraft.util.math.RayTraceResult;
import net.minecraft.util.math.Vec3d;
import net.minecraftforge.client.ForgeHooksClient;
import net.minecraftforge.client.model.pipeline.LightUtil;
import org.apache.commons.lang3.tuple.Pair;
import org.lwjgl.opengl.GL11;

import javax.vecmath.Matrix4f;
import java.util.List;

public class TileEntityTurtleRenderer extends TileEntitySpecialRenderer<TileTurtle>
{
    private static ModelResourceLocation NORMAL_TURTLE_MODEL = new ModelResourceLocation( "computercraft:turtle", "inventory" );
    private static ModelResourceLocation ADVANCED_TURTLE_MODEL = new ModelResourceLocation( "computercraft:turtle_advanced", "inventory" );
    private static ModelResourceLocation COLOUR_TURTLE_MODEL = new ModelResourceLocation( "computercraft:turtle_white", "inventory" );
    private static ModelResourceLocation BEGINNER_TURTLE_MODEL = new ModelResourceLocation( "computercraftedu:CC-TurtleJunior", "inventory" );
    private static ModelResourceLocation BEGINNER_TURTLE_COLOUR_MODEL = new ModelResourceLocation( "computercraftedu:turtleJunior_white", "inventory" );
    private static ModelResourceLocation ELF_OVERLAY_MODEL = new ModelResourceLocation( "computercraft:turtle_elf_overlay", "inventory" );

    public TileEntityTurtleRenderer()
    {
    }

    @Override
    public void render( TileTurtle tileEntity, double posX, double posY, double posZ, float f, int i, float f2 )
    {
        if( tileEntity != null )
        {
            // Check the turtle isn't first person
            Entity viewEntity = Minecraft.getMinecraft().getRenderViewEntity();
            if( viewEntity != null && viewEntity instanceof TurtleVisionCamera )
            {
                TurtleVisionCamera camera = (TurtleVisionCamera) viewEntity;
                if( camera.getTurtle() == tileEntity.getAccess() )
                {
                    return;
                }
            }

            // Render the turtle
            renderTurtleAt( tileEntity, posX, posY, posZ, f, i );
        }
    }

    public static ModelResourceLocation getTurtleModel( ComputerFamily family, boolean coloured )
    {
        switch( family )
        {
            case Normal:
            default:
                return coloured ? COLOUR_TURTLE_MODEL : NORMAL_TURTLE_MODEL;
            case Advanced:
                return coloured ? COLOUR_TURTLE_MODEL : ADVANCED_TURTLE_MODEL;
            case Beginners:
                return coloured ? BEGINNER_TURTLE_COLOUR_MODEL : BEGINNER_TURTLE_MODEL;
        }
    }

    public static ModelResourceLocation getTurtleOverlayModel( ComputerFamily family, ResourceLocation overlay, boolean christmas )
    {
        if( overlay != null )
        {
            return new ModelResourceLocation( overlay, "inventory" );
        }
        else if( christmas && family != ComputerFamily.Beginners )
        {
            return ELF_OVERLAY_MODEL;
        }
        else
        {
            return null;
        }
    }

    private void renderTurtleAt( TileTurtle turtle, double posX, double posY, double posZ, float f, int i )
    {
        IBlockState state = turtle.getWorld().getBlockState( turtle.getPos() );
        GlStateManager.pushMatrix();
        try
        {
            // Setup the transform
            Vec3d offset;
            float yaw;
            offset = turtle.getRenderOffset( f );
            yaw = turtle.getRenderYaw( f );
            GlStateManager.translate( posX + offset.x, posY + offset.y, posZ + offset.z );

            // Render the label
<<<<<<< HEAD
            IComputer computer = turtle.getComputer();
            String label = (computer != null) ? computer.getLabel() : null;
=======
            String label = turtle.getLabel();
>>>>>>> 35da6054
            if( label != null )
            {
                renderLabel( turtle.getAccess().getPosition(), label );
            }

            // Render the turtle
            GlStateManager.translate( 0.5f, 0.5f, 0.5f );
            GlStateManager.rotate( 180.0f - yaw, 0.0f, 1.0f, 0.0f );
            if( label != null && (label.equals( "Dinnerbone" ) || label.equals( "Grumm" )) )
            {
                // Flip the model and swap the cull face as winding order will have changed.
                GlStateManager.scale( 1.0f, -1.0f, 1.0f );
                GlStateManager.cullFace( GlStateManager.CullFace.FRONT );
            }
            GlStateManager.translate( -0.5f, -0.5f, -0.5f );
            // Render the turtle
            int colour;
            ComputerFamily family;
            ResourceLocation overlay;
            colour = turtle.getColour();
            family = turtle.getFamily();
            overlay = turtle.getOverlay();

            renderModel( state, getTurtleModel( family, colour != -1 ), colour == -1 ? null : new int[] { colour } );

            // Render the overlay
            ModelResourceLocation overlayModel = getTurtleOverlayModel(
                family,
                overlay,
                HolidayUtil.getCurrentHoliday() == Holiday.Christmas
            );
            if( overlayModel != null )
            {
                GlStateManager.disableCull();
                GlStateManager.enableBlend();
                GlStateManager.blendFunc( GL11.GL_SRC_ALPHA, GL11.GL_ONE_MINUS_SRC_ALPHA );
                try
                {
                    renderModel( state, overlayModel, null );
                }
                finally
                {
                    GlStateManager.disableBlend();
                    GlStateManager.enableCull();
                }
            }

            // Render the upgrades
            renderUpgrade( state, turtle, TurtleSide.Left, f );
            renderUpgrade( state, turtle, TurtleSide.Right, f );
        }
        finally
        {
            GlStateManager.popMatrix();
            GlStateManager.cullFace( GlStateManager.CullFace.BACK );
        }
    }

    private void renderUpgrade( IBlockState state, TileTurtle turtle, TurtleSide side, float f )
    {
        ITurtleUpgrade upgrade = turtle.getUpgrade( side );
        if( upgrade != null )
        {
            GlStateManager.pushMatrix();
            try
            {
                float toolAngle = turtle.getToolRenderAngle( side, f );
                GlStateManager.translate( 0.0f, 0.5f, 0.5f );
                GlStateManager.rotate( -toolAngle, 1.0f, 0.0f, 0.0f );
                GlStateManager.translate( 0.0f, -0.5f, -0.5f );

                Pair<IBakedModel, Matrix4f> pair  = upgrade.getModel( turtle.getAccess(), side );
                if( pair != null )
                {
                    if( pair.getRight() != null )
                    {
                        ForgeHooksClient.multiplyCurrentGlMatrix( pair.getRight() );
                    }
                    if( pair.getLeft() != null )
                    {
                        renderModel( state, pair.getLeft(), null );
                    }
                }
            }
            finally
            {
                GlStateManager.popMatrix();
            }
        }
    }

    private void renderModel( IBlockState state, ModelResourceLocation modelLocation, int[] tints )
    {
        Minecraft mc = Minecraft.getMinecraft();
        ModelManager modelManager = mc.getRenderItem().getItemModelMesher().getModelManager();
        renderModel( state, modelManager.getModel( modelLocation ), tints );
    }

    private void renderModel( IBlockState state, IBakedModel model, int[] tints )
    {
        Minecraft mc = Minecraft.getMinecraft();
        Tessellator tessellator = Tessellator.getInstance();
        mc.getTextureManager().bindTexture( TextureMap.LOCATION_BLOCKS_TEXTURE );
        renderQuads( tessellator, model.getQuads( state, null, 0 ), tints );
        for( EnumFacing facing : EnumFacing.VALUES )
        {
            renderQuads( tessellator, model.getQuads( state, facing, 0 ), tints );
        }
    }

    private void renderQuads( Tessellator tessellator, List<BakedQuad> quads, int[] tints )
    {
        BufferBuilder buffer = tessellator.getBuffer();
        VertexFormat format = DefaultVertexFormats.ITEM;
        buffer.begin( GL11.GL_QUADS, format );
        for (BakedQuad quad : quads)
        {
            VertexFormat quadFormat = quad.getFormat();
            if( quadFormat != format )
            {
                tessellator.draw();
                format = quadFormat;
                buffer.begin( GL11.GL_QUADS, format );
            }

            int colour = 0xFFFFFFFF;
            if( quad.hasTintIndex() && tints != null )
            {
                int index = quad.getTintIndex();
                if( index >= 0 && index < tints.length ) colour = tints[ index ] | 0xFF000000;
            }

            LightUtil.renderQuadColor( buffer, quad, colour );
        }
        tessellator.draw();
    }

    private void renderLabel( BlockPos position, String label )
    {
        Minecraft mc = Minecraft.getMinecraft();
        RayTraceResult mop = mc.objectMouseOver;
        if( mop != null && mop.typeOfHit == RayTraceResult.Type.BLOCK && mop.getBlockPos().equals( position ) )
        {
            RenderManager renderManager = mc.getRenderManager();
            FontRenderer fontrenderer = renderManager.getFontRenderer();
            float scale = 0.016666668F * 1.6f;

            GlStateManager.pushMatrix();
            GlStateManager.disableLighting();
            GlStateManager.enableBlend();
            GlStateManager.blendFunc( GL11.GL_SRC_ALPHA, GL11.GL_ONE_MINUS_SRC_ALPHA );
            try
            {
                GlStateManager.translate( 0.5f, 1.25f, 0.5f );
                GlStateManager.rotate( -renderManager.playerViewY, 0.0F, 1.0F, 0.0F );
                GlStateManager.rotate( renderManager.playerViewX, 1.0F, 0.0F, 0.0F );
                GlStateManager.scale( -scale, -scale, scale );

                int yOffset = 0;
                int xOffset = fontrenderer.getStringWidth( label ) / 2;

                // Draw background
                GlStateManager.depthMask( false );
                GlStateManager.disableDepth();
                try
                {
                    // Quad
                    GlStateManager.disableTexture2D();
                    try
                    {
                        Tessellator tessellator = Tessellator.getInstance();
                        BufferBuilder renderer = tessellator.getBuffer();
                        renderer.begin( GL11.GL_QUADS, DefaultVertexFormats.POSITION_COLOR );
                        renderer.pos( -xOffset - 1, -1 + yOffset, 0.0D ).color( 0.0F, 0.0F, 0.0F, 0.25F ).endVertex();
                        renderer.pos( -xOffset - 1, 8 + yOffset, 0.0D ).color( 0.0F, 0.0F, 0.0F, 0.25F ).endVertex();
                        renderer.pos( xOffset + 1, 8 + yOffset, 0.0D ).color( 0.0F, 0.0F, 0.0F, 0.25F ).endVertex();
                        renderer.pos( xOffset + 1, -1 + yOffset, 0.0D ).color( 0.0F, 0.0F, 0.0F, 0.25F ).endVertex();
                        tessellator.draw();
                    }
                    finally
                    {
                        GlStateManager.enableTexture2D();
                    }

                    // Text
                    fontrenderer.drawString( label, -fontrenderer.getStringWidth( label ) / 2, yOffset, 0x20ffffff );
                }
                finally
                {
                    GlStateManager.enableDepth();
                    GlStateManager.depthMask( true );
                }

                // Draw foreground text
                fontrenderer.drawString( label, -fontrenderer.getStringWidth( label ) / 2, yOffset, -1 );
            }
            finally
            {
                GlStateManager.disableBlend();
                GlStateManager.enableLighting();
                GlStateManager.popMatrix();
            }
        }
    }
}<|MERGE_RESOLUTION|>--- conflicted
+++ resolved
@@ -120,12 +120,7 @@
             GlStateManager.translate( posX + offset.x, posY + offset.y, posZ + offset.z );
 
             // Render the label
-<<<<<<< HEAD
-            IComputer computer = turtle.getComputer();
-            String label = (computer != null) ? computer.getLabel() : null;
-=======
-            String label = turtle.getLabel();
->>>>>>> 35da6054
+            String label = turtle.createProxy().getLabel();
             if( label != null )
             {
                 renderLabel( turtle.getAccess().getPosition(), label );
