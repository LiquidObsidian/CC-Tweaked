--- conflicted
+++ resolved
@@ -9,14 +9,7 @@
 import com.google.common.base.Joiner;
 import com.google.common.io.ByteStreams;
 import dan200.computercraft.ComputerCraft;
-<<<<<<< HEAD
-import dan200.computercraft.api.lua.ILuaContext;
-import dan200.computercraft.api.lua.ILuaObject;
-import dan200.computercraft.api.lua.LuaException;
-=======
 import dan200.computercraft.api.lua.*;
-import dan200.computercraft.core.apis.HTTPRequestException;
->>>>>>> ac8444b3
 import dan200.computercraft.core.apis.IAPIEnvironment;
 import dan200.computercraft.core.apis.handles.BinaryInputHandle;
 import dan200.computercraft.core.apis.handles.EncodedInputHandle;
@@ -255,20 +248,12 @@
                     case 0:
                     {
                         // getResponseCode
-<<<<<<< HEAD
-                        return new Object[]{ responseCode };
-=======
                         return MethodResult.of( responseCode );
->>>>>>> ac8444b3
                     }
                     case 1:
                     {
                         // getResponseHeaders
-<<<<<<< HEAD
-                        return new Object[]{ responseHeaders };
-=======
                         return MethodResult.of( responseHeaders );
->>>>>>> ac8444b3
                     }
                     default:
                     {
